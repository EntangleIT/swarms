import asyncio
import concurrent.futures
import json
import logging
import os
import random
import sys
import time
import uuid
from typing import Any, Callable, Dict, List, Optional, Tuple, Union

import toml
import yaml
from loguru import logger
from pydantic import BaseModel
from swarms_cloud.schema.agent_api_schemas import (
    AgentChatCompletionResponse,
)
from swarms_cloud.schema.cog_vlm_schemas import (
    ChatCompletionResponseChoice,
    ChatMessageResponse,
    UsageInfo,
)
from termcolor import colored

from swarms.memory.base_vectordb import BaseVectorDatabase
from swarms.models.tiktoken_wrapper import TikTokenizer
from swarms.prompts.agent_system_prompts import AGENT_SYSTEM_PROMPT_3
from swarms.prompts.aot_prompt import algorithm_of_thoughts_sop
from swarms.prompts.multi_modal_autonomous_instruction_prompt import (
    MULTI_MODAL_AUTO_AGENT_SYSTEM_PROMPT_1,
)
from swarms.prompts.tools import tool_sop_prompt
from swarms.schemas.schemas import ManySteps, Step
from swarms.structs.conversation import Conversation
from swarms.tools.func_calling_utils import (
    prepare_output_for_output_model,
    pydantic_model_to_json_str,
)
from swarms.tools.prebuilt.code_executor import CodeExecutor
from swarms.tools.prebuilt.code_interpreter import (
    SubprocessCodeInterpreter,
)
from swarms.tools.py_func_to_openai_func_str import (
    get_openai_function_schema_from_func,
)
from swarms.tools.pydantic_to_json import (
    multi_base_model_to_openai_function,
)
from swarms.tools.tool_parse_exec import parse_and_execute_json
from swarms.utils.data_to_text import data_to_text
from swarms.utils.file_processing import create_file_in_folder
from swarms.utils.parse_code import extract_code_from_markdown
from swarms.utils.pdf_to_text import pdf_to_text


# Utils
# Custom stopping condition
def stop_when_repeats(response: str) -> bool:
    # Stop if the word stop appears in the response
    return "stop" in response.lower()


# Parse done token
def parse_done_token(response: str) -> bool:
    """Parse the response to see if the done token is present"""
    return "<DONE>" in response


# Agent ID generator
def agent_id():
    """Generate an agent id"""
    return uuid.uuid4().hex


def exists(val):
    return val is not None


# Agent output types
agent_output_type = Union[BaseModel, dict, str]
ToolUsageType = Union[BaseModel, Dict[str, Any]]


# [FEAT][AGENT]
class Agent:
    """
    Agent is the backbone to connect LLMs with tools and long term memory. Agent also provides the ability to
    ingest any type of docs like PDFs, Txts, Markdown, Json, and etc for the agent. Here is a list of features.

    Args:
        llm (Any): The language model to use
        template (str): The template to use
        max_loops (int): The maximum number of loops to run
        stopping_condition (Callable): The stopping condition to use
        loop_interval (int): The loop interval
        retry_attempts (int): The number of retry attempts
        retry_interval (int): The retry interval
        return_history (bool): Return the history
        stopping_token (str): The stopping token
        dynamic_loops (bool): Enable dynamic loops
        interactive (bool): Enable interactive mode
        dashboard (bool): Enable dashboard
        agent_name (str): The name of the agent
        agent_description (str): The description of the agent
        system_prompt (str): The system prompt
        tools (List[BaseTool]): The tools to use
        dynamic_temperature_enabled (bool): Enable dynamic temperature
        sop (str): The standard operating procedure
        sop_list (List[str]): The standard operating procedure list
        saved_state_path (str): The path to the saved state
        autosave (bool): Autosave the state
        context_length (int): The context length
        user_name (str): The user name
        self_healing_enabled (bool): Enable self healing
        code_interpreter (bool): Enable code interpreter
        multi_modal (bool): Enable multimodal
        pdf_path (str): The path to the pdf
        list_of_pdf (str): The list of pdf
        tokenizer (Any): The tokenizer
        memory (BaseVectorDatabase): The memory
        preset_stopping_token (bool): Enable preset stopping token
        traceback (Any): The traceback
        traceback_handlers (Any): The traceback handlers
        streaming_on (bool): Enable streaming

    Methods:
        run: Run the agent
        run_concurrent: Run the agent concurrently
        bulk_run: Run the agent in bulk
        save: Save the agent
        load: Load the agent
        validate_response: Validate the response
        print_history_and_memory: Print the history and memory
        step: Step through the agent
        graceful_shutdown: Gracefully shutdown the agent
        run_with_timeout: Run the agent with a timeout
        analyze_feedback: Analyze the feedback
        undo_last: Undo the last response
        add_response_filter: Add a response filter
        apply_response_filters: Apply the response filters
        filtered_run: Run the agent with filtered responses
        interactive_run: Run the agent in interactive mode
        streamed_generation: Stream the generation of the response
        save_state: Save the state
        load_state: Load the state
        truncate_history: Truncate the history
        add_task_to_memory: Add the task to the memory
        add_message_to_memory: Add the message to the memory
        add_message_to_memory_and_truncate: Add the message to the memory and truncate
        print_dashboard: Print the dashboard
        loop_count_print: Print the loop count
        streaming: Stream the content
        _history: Generate the history
        _dynamic_prompt_setup: Setup the dynamic prompt
        run_async: Run the agent asynchronously
        run_async_concurrent: Run the agent asynchronously and concurrently
        run_async_concurrent: Run the agent asynchronously and concurrently
        construct_dynamic_prompt: Construct the dynamic prompt
        construct_dynamic_prompt: Construct the dynamic prompt


    Examples:
    >>> from swarms.models import OpenAIChat
    >>> from swarms.structs import Agent
    >>> llm = OpenAIChat()
    >>> agent = Agent(llm=llm, max_loops=1)
    >>> response = agent.run("Generate a report on the financials.")
    >>> print(response)
    >>> # Generate a report on the financials.

    """

    def __init__(
        self,
<<<<<<< HEAD
        id: Optional[str] = agent_id,
        llm: Optional[Any] = OpenAIChat(
            model_name="gpt-4o",
            openai_api_key="EMPTY",  # support vLLM when EMPTY
            openai_api_base="http://localhost:8000",  # vLLM address and port
            # max_tokens = 4000,
        ),
=======
        agent_id: Optional[str] = agent_id(),
        id: Optional[str] = agent_id(),
        llm: Optional[Any] = None,
>>>>>>> 103d3937
        template: Optional[str] = None,
        max_loops: Optional[int] = 1,
        stopping_condition: Optional[Callable[[str], bool]] = None,
        loop_interval: Optional[int] = 0,
        retry_attempts: Optional[int] = 3,
        retry_interval: Optional[int] = 1,
        return_history: Optional[bool] = False,
        stopping_token: Optional[str] = None,
        dynamic_loops: Optional[bool] = False,
        interactive: Optional[bool] = False,
        dashboard: Optional[bool] = False,
        agent_name: Optional[str] = "swarm-worker-01",
        agent_description: Optional[str] = None,
        system_prompt: Optional[str] = AGENT_SYSTEM_PROMPT_3,
        # TODO: Change to callable, then parse the callable to a string
        tools: List[Callable] = None,
        dynamic_temperature_enabled: Optional[bool] = False,
        sop: Optional[str] = None,
        sop_list: Optional[List[str]] = None,
        saved_state_path: Optional[str] = None,
        autosave: Optional[bool] = False,
        context_length: Optional[int] = 8192,
        user_name: Optional[str] = "Human:",
        self_healing_enabled: Optional[bool] = False,
        code_interpreter: Optional[bool] = False,
        multi_modal: Optional[bool] = None,
        pdf_path: Optional[str] = None,
        list_of_pdf: Optional[str] = None,
        tokenizer: Optional[Any] = TikTokenizer(),
        long_term_memory: Optional[BaseVectorDatabase] = None,
        preset_stopping_token: Optional[bool] = False,
        traceback: Optional[Any] = None,
        traceback_handlers: Optional[Any] = None,
        streaming_on: Optional[bool] = False,
        docs: List[str] = None,
        docs_folder: Optional[str] = None,
        verbose: Optional[bool] = False,
        parser: Optional[Callable] = None,
        best_of_n: Optional[int] = None,
        callback: Optional[Callable] = None,
        metadata: Optional[Dict[str, Any]] = None,
        callbacks: Optional[List[Callable]] = None,
        logger_handler: Optional[Any] = sys.stderr,
        search_algorithm: Optional[Callable] = None,
        logs_to_filename: Optional[str] = None,
        evaluator: Optional[Callable] = None,  # Custom LLM or agent
        output_json: Optional[bool] = False,
        stopping_func: Optional[Callable] = None,
        custom_loop_condition: Optional[Callable] = None,
        sentiment_threshold: Optional[
            float
        ] = None,  # Evaluate on output using an external model
        custom_exit_command: Optional[str] = "exit",
        sentiment_analyzer: Optional[Callable] = None,
        limit_tokens_from_string: Optional[Callable] = None,
        # [Tools]
        custom_tools_prompt: Optional[Callable] = None,
        tool_schema: ToolUsageType = None,
        output_type: agent_output_type = None,
        function_calling_type: str = "json",
        output_cleaner: Optional[Callable] = None,
        function_calling_format_type: Optional[str] = "OpenAI",
        list_base_models: Optional[List[BaseModel]] = None,
        metadata_output_type: str = "json",
        state_save_file_type: str = "json",
        chain_of_thoughts: bool = False,
        algorithm_of_thoughts: bool = False,
        tree_of_thoughts: bool = False,
        tool_choice: str = "auto",
        execute_tool: bool = False,
        rules: str = None,
        planning: Optional[str] = False,
        planning_prompt: Optional[str] = None,
        device: str = None,
        custom_planning_prompt: str = None,
        memory_chunk_size: int = 2000,
        agent_ops_on: bool = False,
        log_directory: str = None,
        tool_system_prompt: str = tool_sop_prompt(),
        max_tokens: int = 4096,
        top_p: float = 0.9,
        top_k: int = None,
        frequency_penalty: float = 0.0,
        presence_penalty: float = 0.0,
        temperature: float = 0.1,
        workspace_dir: str = "agent_workspace",
        timeout: Optional[int] = None,
        # short_memory: Optional[str] = None,
        created_at: float = time.time(),
        return_step_meta: Optional[bool] = False,
        *args,
        **kwargs,
    ):
        # super().__init__(*args, **kwargs)
        self.agent_id = agent_id
        self.id = id
        self.llm = llm
        self.template = template
        self.max_loops = max_loops
        self.stopping_condition = stopping_condition
        self.loop_interval = loop_interval
        self.retry_attempts = retry_attempts
        self.retry_interval = retry_interval
        self.task = None
        self.stopping_token = stopping_token
        self.interactive = interactive
        self.dashboard = dashboard
        self.return_history = return_history
        self.dynamic_temperature_enabled = dynamic_temperature_enabled
        self.dynamic_loops = dynamic_loops
        self.user_name = user_name
        self.context_length = context_length
        self.sop = sop
        self.sop_list = sop_list
        self.tools = tools
        self.system_prompt = system_prompt
        self.agent_name = agent_name
        self.agent_description = agent_description
        self.saved_state_path = f"{self.agent_name}_state.json"
        self.autosave = autosave
        self.response_filters = []
        self.self_healing_enabled = self_healing_enabled
        self.code_interpreter = code_interpreter
        self.multi_modal = multi_modal
        self.pdf_path = pdf_path
        self.list_of_pdf = list_of_pdf
        self.tokenizer = tokenizer
        self.long_term_memory = long_term_memory
        self.preset_stopping_token = preset_stopping_token
        self.traceback = traceback
        self.traceback_handlers = traceback_handlers
        self.streaming_on = streaming_on
        self.docs = docs
        self.docs_folder = docs_folder
        self.verbose = verbose
        self.parser = parser
        self.best_of_n = best_of_n
        self.callback = callback
        self.metadata = metadata
        self.callbacks = callbacks
        self.logger_handler = logger_handler
        self.search_algorithm = search_algorithm
        self.logs_to_filename = logs_to_filename
        self.evaluator = evaluator
        self.output_json = output_json
        self.stopping_func = stopping_func
        self.custom_loop_condition = custom_loop_condition
        self.sentiment_threshold = sentiment_threshold
        self.custom_exit_command = custom_exit_command
        self.sentiment_analyzer = sentiment_analyzer
        self.limit_tokens_from_string = limit_tokens_from_string
        self.tool_schema = tool_schema
        self.output_type = output_type
        self.function_calling_type = function_calling_type
        self.output_cleaner = output_cleaner
        self.function_calling_format_type = function_calling_format_type
        self.list_base_models = list_base_models
        self.metadata_output_type = metadata_output_type
        self.state_save_file_type = state_save_file_type
        self.chain_of_thoughts = chain_of_thoughts
        self.algorithm_of_thoughts = algorithm_of_thoughts
        self.tree_of_thoughts = tree_of_thoughts
        self.tool_choice = tool_choice
        self.execute_tool = execute_tool
        self.planning = planning
        self.planning_prompt = planning_prompt
        self.device = device
        self.custom_planning_prompt = custom_planning_prompt
        self.rules = rules
        self.custom_tools_prompt = custom_tools_prompt
        self.memory_chunk_size = memory_chunk_size
        self.agent_ops_on = agent_ops_on
        self.log_directory = log_directory
        self.tool_system_prompt = tool_system_prompt
        self.max_tokens = max_tokens
        self.top_p = top_p
        self.top_k = top_k
        self.frequency_penalty = frequency_penalty
        self.presence_penalty = presence_penalty
        self.temperature = temperature
        self.workspace_dir = workspace_dir
        self.timeout = timeout
        self.created_at = created_at
        self.return_step_meta = return_step_meta

        # Name
        self.name = agent_name
        self.description = agent_description
        # Agentic stuff
        self.reply = ""
        self.question = None
        self.answer = ""

        # The max_loops will be set dynamically if the dynamic_loop
        if self.dynamic_loops is True:
            logger.info("Dynamic loops enabled")
            self.max_loops = "auto"

        # If multimodal = yes then set the sop to the multimodal sop
        if self.multi_modal is True:
            self.sop = MULTI_MODAL_AUTO_AGENT_SYSTEM_PROMPT_1

        # Memory
        self.feedback = []

        # If the preset stopping token is enabled then set the stopping token to the preset stopping token
        if preset_stopping_token is not None:
            self.stopping_token = "<DONE>"

        # If the system prompt is provided then set the system prompt
        # Initialize the short term memory
        self.short_memory = Conversation(
            system_prompt=system_prompt,
            time_enabled=True,
            user=user_name,
            rules=rules,
            *args,
            **kwargs,
        )

        # Check the parameters
        self.agent_initialization()

        # If the docs exist then ingest the docs
        if exists(self.docs):
            self.ingest_docs(self.docs)

        # If docs folder exists then get the docs from docs folder
        if exists(self.docs_folder):
            self.get_docs_from_doc_folders()

        if tools is not None:
            logger.info(
                "Tools provided make sure the functions have documentation ++ type hints, otherwise tool execution won't be reliable."
            )
            # Add the tool prompt to the memory
            self.short_memory.add(
                role="system", content=tool_system_prompt
            )

            # Log the tools
            logger.info(f"Tools provided: Accessing {len(tools)} tools")

            # Transform the tools into an openai schema
            self.convert_tool_into_openai_schema()

            # Now create a function calling map for every tools
            self.function_map = {tool.__name__: tool for tool in tools}

        # Set the logger handler
        if exists(logger_handler):
            log_file_path = os.path.join(
                self.workspace_dir, f"{self.agent_name}.log"
            )
            logger.add(
                log_file_path,
                level="INFO",
                colorize=True,
                format=("<green>{time}</green> <level>{message}</level>"),
                backtrace=True,
                diagnose=True,
            )

        # If the tool types are provided
        if self.tool_schema is not None:
            # Log the tool schema
            logger.info(
                "Tool schema provided, Automatically converting to OpenAI function"
            )
            tool_schema_str = pydantic_model_to_json_str(
                self.tool_schema, indent=4
            )
            logger.info(f"Tool Schema: {tool_schema_str}")
            # Add the tool schema to the short memory
            self.short_memory.add(
                role=self.user_name, content=tool_schema_str
            )

        # If multiple base models, then conver them.
        if self.list_base_models is not None:

            self.handle_multiple_base_models()

        # If the algorithm of thoughts is enabled then set the sop to the algorithm of thoughts
        if self.algorithm_of_thoughts is not False:
            self.short_memory.add(
                role=self.agent_name,
                content=algorithm_of_thoughts_sop(objective=self.task),
            )

        # Return the history
        if return_history is True:
            logger.info(f"Beginning of Agent {self.agent_name} History")
            logger.info(self.short_memory.return_history_as_string())
            logger.info(f"End of Agent {self.agent_name} History")

        # If the user inputs a list of strings for the sop then join them and set the sop
        if exists(self.sop_list):
            self.sop = "\n".join(self.sop_list)
            self.short_memory.add(role=self.user_name, content=self.sop)

        if exists(self.sop):
            self.short_memory.add(role=self.user_name, content=self.sop)

        # If agent_ops is on => activate agentops
        if agent_ops_on is True:
            self.activate_agentops()

        # Code Executor
        if code_interpreter is True:
            self.code_executor = CodeExecutor(
                max_output_length=1000,
                artifacts_directory=self.workspace_dir,
            )

        # Telemetry Processor
        # self.setup_telemetry_capture()

    # Todo: Implement the function
    # def setup_telemetry_capture(self):
    #     self.telemetry_capturer = TelemetryProcessor()
    #     json_data = self.telemetry_capturer.process_data(self.to_dict())
    #     self.telemetry_capturer.export_to_server(
    #         json_data, api_url="https://swarms.world/v1/log-agent"
    #     )
    #     return None

    def set_system_prompt(self, system_prompt: str):
        """Set the system prompt"""
        self.system_prompt = system_prompt

    def provide_feedback(self, feedback: str) -> None:
        """Allow users to provide feedback on the responses."""
        self.feedback.append(feedback)
        logging.info(f"Feedback received: {feedback}")

    # TODO: Implement the function
    # def initialize_llm(self, llm: Any) -> None:
    #     return llm(
    #         system_prompt=self.system_prompt,
    #         max_tokens=self.max_tokens,
    #         context_length=self.context_length,
    #         temperature=self.temperature,
    #         top_p=self.top_p,
    #         top_k=self.top_k,
    #         frequency_penalty=self.frequency_penalty,
    #         presence_penalty=self.presence_penalty,
    #         stop=self.stopping_token,
    #     )

    def agent_initialization(self):
        try:
            logger.info(
                f"Initializing Autonomous Agent {self.agent_name}..."
            )
            self.check_parameters()
            logger.info("Agent Initialized Successfully.")
            logger.info(
                f"Autonomous Agent {self.agent_name} Activated, all systems operational. Executing task..."
            )

            if self.dashboard is True:
                self.print_dashboard()

        except ValueError as e:
            logger.info(f"Error initializing agent: {e}")
            raise e

    def _check_stopping_condition(self, response: str) -> bool:
        """Check if the stopping condition is met."""
        try:
            if self.stopping_condition:
                return self.stopping_condition(response)
            return False
        except Exception as error:
            print(
                colored(
                    f"Error checking stopping condition: {error}",
                    "red",
                )
            )

    def dynamic_temperature(self):
        """
        1. Check the self.llm object for the temperature
        2. If the temperature is not present, then use the default temperature
        3. If the temperature is present, then dynamically change the temperature
        4. for every loop you can randomly change the temperature on a scale from 0.0 to 1.0
        """
        try:
            if hasattr(self.llm, "temperature"):
                # Randomly change the temperature attribute of self.llm object
                self.llm.temperature = random.uniform(0.0, 1.0)
                logger.info(f"Temperature: {self.llm.temperature}")
            else:
                # Use a default temperature
                self.llm.temperature = 0.7
        except Exception as error:
            print(
                colored(f"Error dynamically changing temperature: {error}")
            )

    def format_prompt(self, template, **kwargs: Any) -> str:
        """Format the template with the provided kwargs using f-string interpolation."""
        return template.format(**kwargs)

    def add_message_to_memory(self, message: str, *args, **kwargs):
        """Add the message to the memory"""
        try:
            logger.info(f"Adding message to memory: {message}")
            self.short_memory.add(
                role=self.agent_name, content=message, *args, **kwargs
            )
        except Exception as error:
            print(
                colored(f"Error adding message to memory: {error}", "red")
            )

    # def add_message_to_memory_and_truncate(self, message: str):
    #     """Add the message to the memory and truncate"""
    #     self.short_memory[-1].append(message)
    #     self.truncate_history()

    def print_dashboard(self):
        """Print dashboard"""
        print(colored("Initializing Agent Dashboard...", "yellow"))

        data = self.to_dict()

        # Beautify the data
        # data = json.dumps(data, indent=4)
        # json_data = json.dumps(data, indent=4)

        print(
            colored(
                f"""
                Agent Dashboard
                --------------------------------------------

                Agent {self.agent_name} is initializing for {self.max_loops} with the following configuration:
                ----------------------------------------

                Agent Configuration:
                    Configuration: {data}

                ----------------------------------------
                """,
                "green",
            )
        )

    def loop_count_print(self, loop_count, max_loops):
        """loop_count_print summary

        Args:
            loop_count (_type_): _description_
            max_loops (_type_): _description_
        """
        print(colored(f"\nLoop {loop_count} of {max_loops}", "cyan"))
        print("\n")

    def check_parameters(self):
        if self.llm is None:
            raise ValueError("Language model is not provided")

        if self.max_loops is None:
            raise ValueError("Max loops is not provided")

        if self.max_tokens == 0:
            raise ValueError("Max tokens is not provided")

        if self.context_length == 0:
            raise ValueError("Context length is not provided")

    ########################## FUNCTION CALLING ##########################

    def run(
        self,
        task: Optional[str] = None,
        img: Optional[str] = None,
        video: Optional[str] = None,
        is_last: bool = False,
        *args,
        **kwargs,
    ) -> Any:
        """
        Run the autonomous agent loop
        """
        try:
            # self.agent_initialization()

            # Add task to memory
            self.short_memory.add(role=self.user_name, content=task)

            # Set the loop count
            loop_count = 0

            # Clear the short memory
            response = None
            all_responses = []
            steps_pool = []

            # if self.tokenizer is not None:
            #     self.check_available_tokens()

            while self.max_loops == "auto" or loop_count < self.max_loops:
                loop_count += 1
                self.loop_count_print(loop_count, self.max_loops)
                print("\n")

                # Dynamic temperature
                if self.dynamic_temperature_enabled is True:
                    self.dynamic_temperature()

                # Task prompt
                task_prompt = self.short_memory.return_history_as_string()

                # Parameters
                attempt = 0
                success = False
                while attempt < self.retry_attempts and not success:
                    try:
                        if self.long_term_memory is not None:
                            logger.info("Querying long term memory...")
                            self.memory_query(task_prompt)

                        else:
                            response_args = (
                                (task_prompt, *args)
                                if img is None
                                else (task_prompt, img, *args)
                            )
                            response = self.llm(*response_args, **kwargs)

                            # Conver to a str if the response is not a str
                            response = self.llm_output_parser(response)

                            # Print
                            if self.streaming_on is True:
                                response = self.stream_response(response)
                            else:
                                print(response)

                            # Add the response to the memory
                            self.short_memory.add(
                                role=self.agent_name, content=response
                            )

                            # Add to all responses
                            all_responses.append(response)

                            # Log the step
                            out_step = self.log_step_metadata(response)
                            steps_pool.append(out_step)

                        # TODO: Implement reliablity check
                        if self.tools is not None:
                            # self.parse_function_call_and_execute(response)
                            self.parse_and_execute_tools(response)

                        if self.code_interpreter is True:
                            # Parse the code and execute
                            logger.info("Parsing code and executing...")
                            code = extract_code_from_markdown(response)

                            output = self.code_executor.execute(code)

                            # Add to memory
                            self.short_memory.add(
                                role=self.agent_name, content=output
                            )

                            # Run the llm on the output
                            response = self.llm(
                                self.short_memory.return_history_as_string()
                            )

                            # Add to all responses
                            all_responses.append(response)
                            self.short_memory.add(
                                role=self.agent_name, content=response
                            )

                        if self.evaluator:
                            logger.info("Evaluating response...")
                            evaluated_response = self.evaluator(response)
                            print(
                                "Evaluated Response:"
                                f" {evaluated_response}"
                            )
                            self.short_memory.add(
                                role=self.agent_name,
                                content=evaluated_response,
                            )

                        # all_responses.append(evaluated_response)

                        # Sentiment analysis
                        if self.sentiment_analyzer:
                            logger.info("Analyzing sentiment...")
                            self.sentiment_analysis_handler(response)

                        # print(response)

                        success = True  # Mark as successful to exit the retry loop

                    except Exception as e:
                        logger.error(
                            f"Attempt {attempt+1}: Error generating"
                            f" response: {e}"
                        )
                        attempt += 1

                if not success:
                    logger.error(
                        "Failed to generate a valid response after"
                        " retry attempts."
                    )
                    break  # Exit the loop if all retry attempts fail

                # # Check stopping conditions
                # if self.stopping_token in response:
                #     break
                if (
                    self.stopping_condition is not None
                    and self._check_stopping_condition(response)
                ):
                    logger.info("Stopping condition met.")
                    break
                elif self.stopping_func is not None and self.stopping_func(
                    response
                ):
                    logger.info("Stopping function met.")
                    break

                if self.interactive:
                    logger.info("Interactive mode enabled.")
                    user_input = colored(input("You: "), "red")

                    # User-defined exit command
                    if (
                        user_input.lower()
                        == self.custom_exit_command.lower()
                    ):
                        print("Exiting as per user request.")
                        break

                    self.short_memory.add(
                        role=self.user_name, content=user_input
                    )

                if self.loop_interval:
                    logger.info(
                        f"Sleeping for {self.loop_interval} seconds"
                    )
                    time.sleep(self.loop_interval)

            if self.autosave is True:
                logger.info("Autosaving agent state.")
                self.save_state(self.saved_state_path)

            # Apply the cleaner function to the response
            if self.output_cleaner is not None:
                logger.info("Applying output cleaner to response.")
                response = self.output_cleaner(response)
                logger.info(f"Response after output cleaner: {response}")

            # print(response)
            if self.agent_ops_on is True and is_last is True:
                self.check_end_session_agentops()

            # final_response = " ".join(all_responses)
            all_responses = [
                response
                for response in all_responses
                if response is not None
            ]
            final_response = " ".join(all_responses)

            # logger.info(f"Final Response: {final_response}")
            if self.return_history:
                return self.short_memory.return_history_as_string()

            elif self.return_step_meta:
                log = ManySteps(
                    agent_id=self.agent_id,
                    agent_name=self.agent_name,
                    task=task,
                    number_of_steps=self.max_loops,
                    steps=steps_pool,
                    full_history=self.short_memory.return_history_as_string(),
                    total_tokens=self.tokenizer.count_tokens(
                        self.short_memory.return_history_as_string()
                    ),
                )

                return log.model_dump_json(indent=4)

            else:
                return final_response

        except Exception as error:
            logger.info(
                f"Error running agent: {error} optimize your input parameters"
            )
            raise error

    def __call__(self, task: str = None, img: str = None, *args, **kwargs):
        """Call the agent

        Args:
            task (str): _description_
            img (str, optional): _description_. Defaults to None.
        """
        try:
            return self.run(task, img, *args, **kwargs)
        except Exception as error:
            logger.error(f"Error calling agent: {error}")
            raise error

    def parse_and_execute_tools(self, response: str, *args, **kwargs):
        # Extract json from markdown
        # response = extract_code_from_markdown(response)

        # Try executing the tool
        if self.execute_tool is not False:
            try:
                logger.info("Executing tool...")

                # try to Execute the tool and return a string
                out = parse_and_execute_json(
                    self.tools, response, parse_md=True, *args, **kwargs
                )

                print(f"Tool Output: {out}")

                # Add the output to the memory
                self.short_memory.add(
                    role=self.agent_name,
                    content=out,
                )

            except Exception as error:
                logger.error(f"Error executing tool: {error}")
                print(
                    colored(
                        f"Error executing tool: {error}",
                        "red",
                    )
                )

    # def long_term_memory_prompt(self, query: str, *args, **kwargs):
    #     """
    #     Generate the agent long term memory prompt

    #     Args:
    #         system_prompt (str): The system prompt
    #         history (List[str]): The history of the conversation

    #     Returns:
    #         str: The agent history prompt
    #     """
    #     try:
    #         logger.info(f"Querying long term memory database for {query}")
    #         ltr = self.long_term_memory.query(query, *args, **kwargs)

    #         # Count the tokens
    #         logger.info("Couting tokens of retrieved document")
    #         ltr_count = self.tokenizer.count_tokens(ltr)
    #         logger.info(f"Retrieved document token count {ltr_count}")

    #         if ltr_count > self.memory_chunk_size:
    #             logger.info(
    #                 f"Truncating memory by {self.memory_chunk_size}"
    #             )
    #             out = self.truncate_string_by_tokens(
    #                 ltr, self.memory_chunk_size
    #             )
    #             logger.info(
    #                 f"Memory truncated by {self.memory_chunk_size}"
    #             )

    #         # Retrieve only the chunk size of the memory
    #         return out
    #     except Exception as error:
    #         logger.error(f"Error querying long term memory: {error}")
    #         raise error

    def add_memory(self, message: str):
        """Add a memory to the agent

        Args:
            message (str): _description_

        Returns:
            _type_: _description_
        """
        logger.info(f"Adding memory: {message}")
        return self.short_memory.add(role=self.agent_name, content=message)

    def plan(self, task: str, *args, **kwargs):
        """
        Plan the task

        Args:
            task (str): The task to plan
        """
        try:
            if exists(self.planning_prompt):
                # Join the plan and the task
                planning_prompt = f"{self.planning_prompt} {task}"
                plan = self.llm(planning_prompt)

            # Add the plan to the memory
            self.short_memory.add(role=self.agent_name, content=plan)

            return None
        except Exception as error:
            logger.error(f"Error planning task: {error}")
            raise error

    async def run_concurrent(self, task: str, *args, **kwargs):
        """
        Run a task concurrently.

        Args:
            task (str): The task to run.
        """
        try:
            logger.info(f"Running concurrent task: {task}")
            with concurrent.futures.ThreadPoolExecutor() as executor:
                future = executor.submit(self.run, task, *args, **kwargs)
                result = await asyncio.wrap_future(future)
                logger.info(f"Completed task: {result}")
                return result
        except Exception as error:
            logger.error(
                f"Error running agent: {error} while running concurrently"
            )

    def bulk_run(self, inputs: List[Dict[str, Any]]) -> List[str]:
        """
        Generate responses for multiple input sets.

        Args:
            inputs (List[Dict[str, Any]]): A list of input dictionaries containing the necessary data for each run.

        Returns:
            List[str]: A list of response strings generated for each input set.

        Raises:
            Exception: If an error occurs while running the bulk tasks.
        """
        try:
            logger.info(f"Running bulk tasks: {inputs}")
            return [self.run(**input_data) for input_data in inputs]
        except Exception as error:
            print(colored(f"Error running bulk run: {error}", "red"))

    def save(self) -> None:
        """Save the agent history to a file.

        Args:
            file_path (_type_): _description_
        """
        try:
            create_file_in_folder(
                self.workspace_dir,
                f"{self.saved_state_path}",
                self.to_dict(),
            )
            return "Saved agent history"
        except Exception as error:
            print(colored(f"Error saving agent history: {error}", "red"))

    def load(self, file_path: str):
        """
        Load the agent history from a file.

        Args:
            file_path (str): The path to the file containing the saved agent history.
        """
        with open(file_path, "r") as file:
            data = json.load(file)

        for key, value in data.items():
            setattr(self, key, value)

        return "Loaded agent history"

    def step(self, task: str, *args, **kwargs):
        """

        Executes a single step in the agent interaction, generating a response
        from the language model based on the given input text.

        Args:
            input_text (str): The input text to prompt the language model with.

        Returns:
            str: The language model's generated response.

        Raises:
            Exception: If an error occurs during response generation.

        """
        try:
            logger.info(f"Running a step: {task}")
            # Generate the response using lm
            response = self.llm(task, *args, **kwargs)

            # Update the agent's history with the new interaction
            if self.interactive:
                self.short_memory.add(
                    role=self.agent_name, content=response
                )
                self.short_memory.add(role=self.user_name, content=task)
            else:
                self.short_memory.add(
                    role=self.agent_name, content=response
                )

            return response
        except Exception as error:
            logging.error(f"Error generating response: {error}")
            raise

    def graceful_shutdown(self):
        """Gracefully shutdown the system saving the state"""
        print(colored("Shutting down the system...", "red"))
        return self.save_state(f"{self.agent_name}.json")

    # def run_with_timeout(self, task: str, timeout: int = 60) -> str:
    #     """Run the loop but stop if it takes longer than the timeout"""
    #     start_time = time.time()
    #     response = self.run(task)
    #     end_time = time.time()
    #     if end_time - start_time > timeout:
    #         print("Operaiton timed out")
    #         return "Timeout"
    #     return response

    def analyze_feedback(self):
        """Analyze the feedback for issues"""
        feedback_counts = {}
        for feedback in self.feedback:
            if feedback in feedback_counts:
                feedback_counts[feedback] += 1
            else:
                feedback_counts[feedback] = 1
        print(f"Feedback counts: {feedback_counts}")

    def undo_last(self) -> Tuple[str, str]:
        """
        Response the last response and return the previous state

        Example:
        # Feature 2: Undo functionality
        response = agent.run("Another task")
        print(f"Response: {response}")
        previous_state, message = agent.undo_last()
        print(message)

        """
        if len(self.short_memory) < 2:
            return None, None

        # Remove the last response but keep the last state, short_memory is a dict
        self.short_memory.delete(-1)

        # Get the previous state
        previous_state = self.short_memory[-1]
        return previous_state, f"Restored to {previous_state}"

    # Response Filtering
    def add_response_filter(self, filter_word: str) -> None:
        """
        Add a response filter to filter out certain words from the response

        Example:
        agent.add_response_filter("Trump")
        agent.run("Generate a report on Trump")


        """
        logger.info(f"Adding response filter: {filter_word}")
        self.reponse_filters.append(filter_word)

    def code_interpreter_execution(
        self, code: str, *args, **kwargs
    ) -> str:
        # Extract code from markdown
        extracted_code = extract_code_from_markdown(code)

        # Execute the code
        execution = SubprocessCodeInterpreter(debug_mode=True).run(
            extracted_code
        )

        # Add the execution to the memory
        self.short_memory.add(
            role=self.agent_name,
            content=execution,
        )

        # Run the llm again
        response = self.llm(
            self.short_memory.return_history_as_string(),
            *args,
            **kwargs,
        )

        print(f"Response after code interpretation: {response}")

        return response

    def apply_reponse_filters(self, response: str) -> str:
        """
        Apply the response filters to the response

        """
        logger.info(f"Applying response filters to response: {response}")
        for word in self.response_filters:
            response = response.replace(word, "[FILTERED]")
        return response

    def filtered_run(self, task: str) -> str:
        """
        # Feature 3: Response filtering
        agent.add_response_filter("report")
        response = agent.filtered_run("Generate a report on finance")
        print(response)
        """
        logger.info(f"Running filtered task: {task}")
        raw_response = self.run(task)
        return self.apply_response_filters(raw_response)

    def save_to_yaml(self, file_path: str) -> None:
        """
        Save the agent to a YAML file

        Args:
            file_path (str): The path to the YAML file
        """
        try:
            logger.info(f"Saving agent to YAML file: {file_path}")
            with open(file_path, "w") as f:
                yaml.dump(self.__dict__, f)
        except Exception as error:
            print(colored(f"Error saving agent to YAML: {error}", "red"))

    def get_llm_parameters(self):
        return str(vars(self.llm))

    def save_state(self, file_path: str, *args, **kwargs) -> None:
        """
        Saves the current state of the agent to a JSON file, including the llm parameters.

        Args:
            file_path (str): The path to the JSON file where the state will be saved.

        Example:
        >>> agent.save_state('saved_flow.json')
        """
        try:
            logger.info(
                f"Saving Agent {self.agent_name} state to: {file_path}"
            )

            json_data = self.to_json()

            create_file_in_folder(
                self.workspace_dir,
                file_path,
                str(json_data),
            )

            # Log the saved state
            logger.info(f"Saved agent state to: {file_path}")
        except Exception as error:
            logger.info(f"Error saving agent state: {error}")
            raise error

    def load_state(self, file_path: str):
        """
        Loads the state of the agent from a json file and restores the configuration and memory.


        Example:
        >>> agent = Agent(llm=llm_instance, max_loops=5)
        >>> agent.load_state('saved_flow.json')
        >>> agent.run("Continue with the task")

        """
        try:
            with open(file_path, "r") as file:
                data = json.load(file)

            for key, value in data.items():
                setattr(self, key, value)

            logger.info(f"Agent state loaded from {file_path}")
        except Exception as error:
            logger.info(f"Error loading agent state: {error}")
            raise error

    def retry_on_failure(
        self,
        function: callable,
        retries: int = 3,
        retry_delay: int = 1,
    ):
        """Retry wrapper for LLM calls."""
        try:
            logger.info(f"Retrying function: {function}")
            attempt = 0
            while attempt < retries:
                try:
                    return function()
                except Exception as error:
                    logging.error(f"Error generating response: {error}")
                    attempt += 1
                    time.sleep(retry_delay)
            raise Exception("All retry attempts failed")
        except Exception as error:
            print(colored(f"Error retrying function: {error}", "red"))

    def update_system_prompt(self, system_prompt: str):
        """Upddate the system message"""
        self.system_prompt = system_prompt

    def update_max_loops(self, max_loops: int):
        """Update the max loops"""
        self.max_loops = max_loops

    def update_loop_interval(self, loop_interval: int):
        """Update the loop interval"""
        self.loop_interval = loop_interval

    def update_retry_attempts(self, retry_attempts: int):
        """Update the retry attempts"""
        self.retry_attempts = retry_attempts

    def update_retry_interval(self, retry_interval: int):
        """Update the retry interval"""
        self.retry_interval = retry_interval

    def reset(self):
        """Reset the agent"""
        self.short_memory = None

    def ingest_docs(self, docs: List[str], *args, **kwargs):
        """Ingest the docs into the memory

        Args:
            docs (List[str]): Documents of pdfs, text, csvs

        Returns:
            None
        """
        try:
            for doc in docs:
                data = data_to_text(doc)

            return self.short_memory.add(role=self.user_name, content=data)
        except Exception as error:
            print(colored(f"Error ingesting docs: {error}", "red"))

    def ingest_pdf(self, pdf: str):
        """Ingest the pdf into the memory

        Args:
            pdf (str): file path of pdf
        """
        try:
            logger.info(f"Ingesting pdf: {pdf}")
            text = pdf_to_text(pdf)
            return self.short_memory.add(role=self.user_name, content=text)
        except Exception as error:
            print(colored(f"Error ingesting pdf: {error}", "red"))

    def receieve_message(self, name: str, message: str):
        """Receieve a message"""
        try:
            message = f"{name}: {message}"
            return self.short_memory.add(role=name, content=message)
        except Exception as error:
            logger.info(f"Error receiving message: {error}")
            raise error

    def send_agent_message(
        self, agent_name: str, message: str, *args, **kwargs
    ):
        """Send a message to the agent"""
        try:
            logger.info(f"Sending agent message: {message}")
            message = f"{agent_name}: {message}"
            return self.run(message, *args, **kwargs)
        except Exception as error:
            logger.info(f"Error sending agent message: {error}")
            raise error

    def add_tool(self, tool: Callable):
        return self.tools.append(tool)

    def add_tools(self, tools: List[Callable]):
        return self.tools.extend(tools)

    def remove_tool(self, tool: Callable):
        return self.tools.remove(tool)

    def remove_tools(self, tools: List[Callable]):
        for tool in tools:
            self.tools.remove(tool)

    def get_docs_from_doc_folders(self):
        """Get the docs from the files"""
        try:
            logger.info("Getting docs from doc folders")
            # Get the list of files then extract them and add them to the memory
            files = os.listdir(self.docs_folder)

            # Extract the text from the files
            for file in files:
                text = data_to_text(file)

            return self.short_memory.add(role=self.user_name, content=text)
        except Exception as error:
            print(
                colored(
                    f"Error getting docs from doc folders: {error}",
                    "red",
                )
            )

    def check_end_session_agentops(self):
        if self.agent_ops_on is True:
            try:
                from swarms.utils.agent_ops_check import (
                    end_session_agentops,
                )

                # Try ending the session
                return end_session_agentops()
            except ImportError:
                logger.error(
                    "Could not import agentops, try installing agentops: $ pip3 install agentops"
                )

    def convert_tool_into_openai_schema(self):
        logger.info("Converting tools into OpenAI function calling schema")

        # if callable(self.tools):
        for tool in self.tools:
            # Transform the tool into a openai function calling schema
            name = tool.__name__
            description = tool.__doc__
            logger.info(
                f"Converting tool: {name} into a OpenAI certified function calling schema. Add documentation and type hints."
            )
            tool_schema_list = get_openai_function_schema_from_func(
                tool, name=name, description=description
            )

            # Transform the dictionary to a string
            tool_schema_list = json.dumps(tool_schema_list, indent=4)

            # Add the tool schema to the short memory
            self.short_memory.add(role="System", content=tool_schema_list)

            logger.info(
                f"Conversion process successful, the tool {name} has been integrated with the agent successfully."
            )

        # else:
        #     for tool in self.tools:

        #         # Parse the json for the name of the function
        #         name = tool["name"]
        #         description = tool["description"]

        #         # Transform the dict into a string
        #         tool_schema_list = json.dumps(tool, indent=4)

        #         # Add the tool schema to the short memory
        #         self.short_memory.add(
        #             role="System", content=tool_schema_list
        #         )

        #         logger.info(
        #             f"Conversion process successful, the tool {name} has been integrated with the agent successfully."
        #         )

        return None

    def memory_query(self, task: str = None, *args, **kwargs) -> str:
        try:
            # Query the long term memory
            if self.long_term_memory is not None:
                logger.info(f"Querying long term memory for: {task}")
                memory_retrieval = self.long_term_memory.query(
                    task, *args, **kwargs
                )

                memory_token_count = self.tokenizer.count_tokens(
                    memory_retrieval
                )

                if memory_token_count > self.memory_chunk_size:
                    # Truncate the memory by the memory chunk size
                    memory_retrieval = self.truncate_string_by_tokens(
                        memory_retrieval, self.memory_chunk_size
                    )

                # Merge the task prompt with the memory retrieval
                task_prompt = (
                    f"{task} Documents Available: {memory_retrieval}"
                )

                response = self.llm(task_prompt, *args, **kwargs)
                print(response)

                self.short_memory.add(
                    role=self.agent_name, content=response
                )

                return response
        except Exception as e:
            print(f"An error occurred: {e}")
            return None

    def sentiment_analysis_handler(self, response: str = None):
        try:
            # Sentiment analysis
            if self.sentiment_analyzer:
                sentiment = self.sentiment_analyzer(response)
                print(f"Sentiment: {sentiment}")

                if sentiment > self.sentiment_threshold:
                    print(
                        f"Sentiment: {sentiment} is above"
                        " threshold:"
                        f" {self.sentiment_threshold}"
                    )
                elif sentiment < self.sentiment_threshold:
                    print(
                        f"Sentiment: {sentiment} is below"
                        " threshold:"
                        f" {self.sentiment_threshold}"
                    )

                # print(f"Sentiment: {sentiment}")
                self.short_memory.add(
                    role=self.agent_name,
                    content=sentiment,
                )
        except Exception as e:
            print(f"Error occurred during sentiment analysis: {e}")

    def count_and_shorten_context_window(
        self, history: str, *args, **kwargs
    ):
        """
        Count the number of tokens in the context window and shorten it if it exceeds the limit.

        Args:
            history (str): The history of the conversation.

        Returns:
            str: The shortened context window.
        """
        # Count the number of tokens in the context window
        count = self.tokenizer.count_tokens(history)

        # Shorten the context window if it exceeds the limit, keeping the last n tokens, need to implement the indexing
        if count > self.context_length:
            history = history[-self.context_length :]

        return history

    def output_cleaner_and_output_type(
        self, response: str, *args, **kwargs
    ):
        # Apply the cleaner function to the response
        if self.output_cleaner is not None:
            logger.info("Applying output cleaner to response.")
            response = self.output_cleaner(response)
            logger.info(f"Response after output cleaner: {response}")

        # Prepare the output for the output model
        if self.output_type is not None:
            # logger.info("Preparing output for output model.")
            response = prepare_output_for_output_model(response)
            print(f"Response after output model: {response}")

        return response

    def stream_response(self, response: str, delay: float = 0.001) -> None:
        """
        Streams the response token by token.

        Args:
            response (str): The response text to be streamed.
            delay (float, optional): Delay in seconds between printing each token. Default is 0.1 seconds.

        Raises:
            ValueError: If the response is not provided.
            Exception: For any errors encountered during the streaming process.

        Example:
            response = "This is a sample response from the API."
            stream_response(response)
        """
        # Check for required inputs
        if not response:
            raise ValueError("Response is required.")

        try:
            # Stream and print the response token by token
            for token in response.split():
                print(token, end=" ", flush=True)
                time.sleep(delay)
            print()  # Ensure a newline after streaming
        except Exception as e:
            print(f"An error occurred during streaming: {e}")

    def dynamic_context_window(self):
        """
        dynamic_context_window essentially clears everything execep
        the system prompt and leaves the rest of the contxt window
        for RAG query tokens

        """
        # Count the number of tokens in the short term memory
        logger.info("Dynamic context window shuffling enabled")
        count = self.tokenizer.count_tokens(
            self.short_memory.return_history_as_string()
        )
        logger.info(f"Number of tokens in memory: {count}")

        # Dynamically allocating everything except the system prompt to be dynamic
        # We need to query the short_memory dict, for the system prompt slot
        # Then delete everything after that

        if count > self.context_length:
            self.short_memory = self.short_memory[-self.context_length :]
            logger.info(
                f"Short term memory has been truncated to {self.context_length} tokens"
            )
        else:
            logger.info("Short term memory is within the limit")

        # Return the memory as a string or update the short term memory
        # return memory

    def check_available_tokens(self):
        # Log the amount of tokens left in the memory and in the task
        if self.tokenizer is not None:
            tokens_used = self.tokenizer.count_tokens(
                self.short_memory.return_history_as_string()
            )
            logger.info(
                f"Tokens available: {self.context_length - tokens_used}"
            )

        return tokens_used

    def tokens_checks(self):
        # Check the tokens available
        tokens_used = self.tokenizer.count_tokens(
            self.short_memory.return_history_as_string()
        )
        out = self.check_available_tokens()

        logger.info(
            f"Tokens available: {out} Context Length: {self.context_length} Tokens in memory: {tokens_used}"
        )

        return out

    def truncate_string_by_tokens(
        self, input_string: str, limit: int
    ) -> str:
        """
        Truncate a string if it exceeds a specified number of tokens using a given tokenizer.

        :param input_string: The input string to be tokenized and truncated.
        :param tokenizer: The tokenizer function to be used for tokenizing the input string.
        :param max_tokens: The maximum number of tokens allowed.
        :return: The truncated string if it exceeds the maximum number of tokens; otherwise, the original string.
        """
        # Tokenize the input string
        tokens = self.tokenizer.count_tokens(input_string)

        # Check if the number of tokens exceeds the maximum limit
        if len(tokens) > limit:
            # Truncate the tokens to the maximum allowed tokens
            truncated_tokens = tokens[: self.context_length]
            # Join the truncated tokens back to a string
            truncated_string = " ".join(truncated_tokens)
            return truncated_string
        else:
            return input_string

    def if_tokens_exceeds_context_length(self):
        # Check if tokens exceeds the context length
        try:
            tokens_used = self.tokenizer.count_tokens(
                self.short_memory.return_history_as_string()
            )
            if tokens_used > self.context_length:
                logger.warning("Tokens used exceeds the context length.")
                logger.info(
                    f"Tokens available: {tokens_used - self.context_length}"
                )
                return True
            else:
                return False
        except Exception as e:
            logger.error(f"Error checking tokens: {e}")
            return None

    def tokens_operations(self, input_string: str) -> str:
        """
        Perform various operations on tokens of an input string.

        :param input_string: The input string to be processed.
        :return: The processed string.
        """
        # Tokenize the input string
        tokens = self.tokenizer.count_tokens(input_string)

        # Check if the number of tokens exceeds the maximum limit
        if len(tokens) > self.context_length:
            # Truncate the tokens to the maximum allowed tokens
            truncated_tokens = tokens[: self.context_length]
            # Join the truncated tokens back to a string
            truncated_string = " ".join(truncated_tokens)
            return truncated_string
        else:
            # Log the amount of tokens left in the memory and in the task
            if self.tokenizer is not None:
                tokens_used = self.tokenizer.count_tokens(
                    self.short_memory.return_history_as_string()
                )
                logger.info(
                    f"Tokens available: {tokens_used - self.context_length}"
                )
            return input_string

    def parse_function_call_and_execute(self, response: str):
        """
        Parses a function call from the given response and executes it.

        Args:
            response (str): The response containing the function call.

        Returns:
            None

        Raises:
            Exception: If there is an error parsing and executing the function call.
        """
        try:
            if self.tools is not None:
                tool_call_output = parse_and_execute_json(
                    self.tools, response, parse_md=True
                )

                if tool_call_output is not str:
                    tool_call_output = str(tool_call_output)

                logger.info(f"Tool Call Output: {tool_call_output}")
                self.short_memory.add(
                    role=self.agent_name,
                    content=tool_call_output,
                )

                return tool_call_output
        except Exception as error:
            logger.error(
                f"Error parsing and executing function call: {error}"
            )

            # Raise a custom exception with the error message
            raise Exception(
                "Error parsing and executing function call"
            ) from error

    def activate_agentops(self):
        if self.agent_ops_on is True:
            try:
                from swarms.utils.agent_ops_check import (
                    try_import_agentops,
                )

                # Try importing agent ops
                logger.info(
                    "Agent Ops Initializing, ensure that you have the agentops API key and the pip package installed."
                )
                try_import_agentops()
                self.agent_ops_agent_name = self.agent_name

                logger.info("Agentops successfully activated!")
            except ImportError:
                logger.error(
                    "Could not import agentops, try installing agentops: $ pip3 install agentops"
                )

    def handle_multiple_base_models(self) -> None:
        try:
            # If a list of tool schemas is provided
            logger.info("Adding multiple base models as tools --->")
            if exists(self.list_base_models):
                logger.info(
                    "List of tool schemas provided, Automatically converting to OpenAI function"
                )
                tool_schemas = multi_base_model_to_openai_function(
                    self.list_base_models
                )

                # Convert the tool schemas to a string
                tool_schemas = json.dumps(tool_schemas, indent=4)

                # Add the tool schema to the short memory
                logger.info("Adding tool schema to short memory")
                self.short_memory.add(
                    role=self.user_name, content=tool_schemas
                )

                return logger.info(
                    "Successfully integrated multiple tools"
                )
        except Exception as error:
            logger.info(
                f"Error with the base models, check the base model types and make sure they are initialized {error}"
            )
            raise error

    async def count_tokens_and_subtract_from_context_window(
        self, response: str, *args, **kwargs
    ):
        """
        Count the number of tokens in the response and subtract it from the context window.

        Args:
            response (str): The response to count the tokens from.

        Returns:
            str: The response after counting the tokens and subtracting it from the context window.
        """
        # Count the number of tokens in the response
        tokens = self.tokenizer.count_tokens(response)

        # Subtract the number of tokens from the context window
        self.context_length -= len(tokens)

        return response

    def llm_output_parser(self, response: Any) -> str:
        """
        Parses the response from the LLM (Low-Level Monitor) and returns it as a string.

        Args:
            response (Any): The response from the LLM.

        Returns:
            str: The parsed response as a string.
        """
        if response is not str:
            response = str(response)

        return response

    # def to_dict(self) -> Dict[str, Any]:
    #     """
    #     Converts all attributes of the class, including callables, into a dictionary.
    #     Handles non-serializable attributes by converting them or skipping them.

    #     Returns:
    #         Dict[str, Any]: A dictionary representation of the class attributes.
    #     """
    #     result = {}
    #     for attr_name, attr_value in self.__dict__.items():
    #         try:
    #             if callable(attr_value):
    #                 result[attr_name] = {
    #                     "name": getattr(
    #                         attr_value,
    #                         "__name__",
    #                         type(attr_value).__name__,
    #                     ),
    #                     "doc": getattr(attr_value, "__doc__", None),
    #                 }
    #             else:
    #                 result[attr_name] = attr_value
    #         except TypeError:
    #             # Handle non-serializable attributes
    #             result[attr_name] = (
    #                 f"<Non-serializable: {type(attr_value).__name__}>"
    #             )
    #     return result

    def log_step_metadata(self, response: str) -> Step:
        # # Step Metadata
        full_memory = self.short_memory.return_history_as_string()
        prompt_tokens = self.tokenizer.count_tokens(full_memory)
        completion_tokens = self.tokenizer.count_tokens(response)
        total_tokens = self.tokenizer.count_tokens(
            prompt_tokens + completion_tokens
        )

        logger.info("Logging step metadata...")

        return Step(
            # token_count = self.tokenizer.count_tokens(response),
            # cost_in_dollar = self.tokenizer.calculate_cost(response)
            response=AgentChatCompletionResponse(
                id=self.agent_id,
                agent_name=self.agent_name,
                object="chat.completion",
                choices=[
                    ChatCompletionResponseChoice(
                        index=0,
                        message=ChatMessageResponse(
                            role=self.agent_name,
                            content=response,
                        ),
                    )
                ],
                usage=UsageInfo(
                    prompt_tokens=prompt_tokens,
                    total_tokens=total_tokens,
                    completion_tokens=completion_tokens,
                ),
            ),
        )

    def _serialize_callable(self, attr_value: Callable) -> Dict[str, Any]:
        """
        Serializes callable attributes by extracting their name and docstring.

        Args:
            attr_value (Callable): The callable to serialize.

        Returns:
            Dict[str, Any]: Dictionary with name and docstring of the callable.
        """
        return {
            "name": getattr(
                attr_value, "__name__", type(attr_value).__name__
            ),
            "doc": getattr(attr_value, "__doc__", None),
        }

    def _serialize_attr(self, attr_name: str, attr_value: Any) -> Any:
        """
        Serializes an individual attribute, handling non-serializable objects.

        Args:
            attr_name (str): The name of the attribute.
            attr_value (Any): The value of the attribute.

        Returns:
            Any: The serialized value of the attribute.
        """
        try:
            if callable(attr_value):
                return self._serialize_callable(attr_value)
            elif hasattr(attr_value, "to_dict"):
                return (
                    attr_value.to_dict()
                )  # Recursive serialization for nested objects
            else:
                json.dumps(
                    attr_value
                )  # Attempt to serialize to catch non-serializable objects
                return attr_value
        except (TypeError, ValueError):
            return f"<Non-serializable: {type(attr_value).__name__}>"

    def to_dict(self) -> Dict[str, Any]:
        """
        Converts all attributes of the class, including callables, into a dictionary.
        Handles non-serializable attributes by converting them or skipping them.

        Returns:
            Dict[str, Any]: A dictionary representation of the class attributes.
        """
        return {
            attr_name: self._serialize_attr(attr_name, attr_value)
            for attr_name, attr_value in self.__dict__.items()
        }

    def to_json(self, indent: int = 4, *args, **kwargs):
        return json.dumps(self.to_dict(), indent=indent, *args, **kwargs)

    def to_yaml(self, indent: int = 4, *args, **kwargs):
        return yaml.dump(self.to_dict(), indent=indent, *args, **kwargs)

    def to_toml(self, *args, **kwargs):
        return toml.dumps(self.to_dict(), *args, **kwargs)

    def model_dump_json(self):
        logger.info(
            f"Saving {self.agent_name} model to JSON in the {self.workspace_dir} directory"
        )

        create_file_in_folder(
            self.workspace_dir,
            f"{self.agent_name}.json",
            str(self.to_json()),
        )

        return (
            f"Model saved to {self.workspace_dir}/{self.agent_name}.json"
        )

    def model_dump_yaml(self):
        logger.info(
            f"Saving {self.agent_name} model to YAML in the {self.workspace_dir} directory"
        )

        create_file_in_folder(
            self.workspace_dir,
            f"{self.agent_name}.yaml",
            self.to_yaml(),
        )

        return (
            f"Model saved to {self.workspace_dir}/{self.agent_name}.yaml"
        )<|MERGE_RESOLUTION|>--- conflicted
+++ resolved
@@ -173,19 +173,9 @@
 
     def __init__(
         self,
-<<<<<<< HEAD
-        id: Optional[str] = agent_id,
-        llm: Optional[Any] = OpenAIChat(
-            model_name="gpt-4o",
-            openai_api_key="EMPTY",  # support vLLM when EMPTY
-            openai_api_base="http://localhost:8000",  # vLLM address and port
-            # max_tokens = 4000,
-        ),
-=======
         agent_id: Optional[str] = agent_id(),
         id: Optional[str] = agent_id(),
         llm: Optional[Any] = None,
->>>>>>> 103d3937
         template: Optional[str] = None,
         max_loops: Optional[int] = 1,
         stopping_condition: Optional[Callable[[str], bool]] = None,
